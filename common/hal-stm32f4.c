#include "hal.h"

#include <libopencm3/stm32/rcc.h>
#include <libopencm3/stm32/rng.h>
#include <libopencm3/stm32/gpio.h>
#include <libopencm3/stm32/usart.h>
#include <libopencm3/cm3/nvic.h>
#include <libopencm3/stm32/flash.h>
#include <libopencm3/cm3/systick.h>


/* 24 MHz */
const struct rcc_clock_scale benchmarkclock = {
  .pllm = 8, //VCOin = HSE / PLLM = 1 MHz
  .plln = 192, //VCOout = VCOin * PLLN = 192 MHz
  .pllp = 8, //PLLCLK = VCOout / PLLP = 24 MHz (low to have 0WS)
  .pllq = 4, //PLL48CLK = VCOout / PLLQ = 48 MHz (required for USB, RNG)
  .pllr = 0,
  .hpre = RCC_CFGR_HPRE_DIV_NONE,
  .ppre1 = RCC_CFGR_PPRE_DIV_2,
  .ppre2 = RCC_CFGR_PPRE_DIV_NONE,
  .pll_source = RCC_CFGR_PLLSRC_HSE_CLK,
  .voltage_scale = PWR_SCALE1,
  .flash_config = FLASH_ACR_DCEN | FLASH_ACR_ICEN | FLASH_ACR_LATENCY_0WS,
  .ahb_frequency = 24000000,
  .apb1_frequency = 12000000,
  .apb2_frequency = 24000000,
};

/* 100 MHz */
const struct rcc_clock_scale fastclock = {
  .pllm = 4, //VCOin = HSE / PLLM = 2 MHz
  .plln = 100, //VCOout = VCOin * PLLN = 200 MHz
  .pllp = 2, //PLLCLK = VCOout / PLLP = 100 MHz (max on STM32F413)
  .pllq = 6, //PLL48CLK = VCOout / PLLQ = 33.3 MHz (USB OTG FS requires exactly 48, <= 48 for RNG)
  .pllr = 0,
  .hpre = RCC_CFGR_HPRE_DIV_NONE,
  .ppre1 = RCC_CFGR_PPRE_DIV_2,
  .ppre2 = RCC_CFGR_PPRE_DIV_NONE,
  .voltage_scale = PWR_SCALE1,
  .flash_config = FLASH_ACR_DCEN | FLASH_ACR_ICEN | FLASH_ACR_LATENCY_3WS,
  .ahb_frequency = 100000000,
  .apb1_frequency = 50000000,
  .apb2_frequency = 100000000,
};

static void clock_setup(const enum clock_mode clock)
{
  switch(clock)
  {
    case CLOCK_BENCHMARK:
      rcc_clock_setup_pll(&benchmarkclock);
      break;
    case CLOCK_FAST:
    default:
<<<<<<< HEAD
      rcc_clock_setup_hse_3v3(&fastclock);
=======
      rcc_clock_setup_pll(&rcc_hse_8mhz_3v3[RCC_CLOCK_3V3_168MHZ]);
>>>>>>> ff69c15f
      break;
  }

  rcc_periph_clock_enable(RCC_GPIOG);
  rcc_periph_clock_enable(RCC_USART6);
  rcc_periph_clock_enable(RCC_DMA1);
  rcc_periph_clock_enable(RCC_RNG);

  flash_prefetch_enable();
}

static void gpio_setup(void)
{
  gpio_mode_setup(GPIOG, GPIO_MODE_AF, GPIO_PUPD_NONE, GPIO14);
  gpio_set_af(GPIOG, GPIO_AF8, GPIO14);
}
static void usart_setup(int baud)
{
  usart_set_baudrate(USART6, baud);
  usart_set_databits(USART6, 8);
  usart_set_stopbits(USART6, USART_STOPBITS_1);
  usart_set_mode(USART6, USART_MODE_TX);
  usart_set_parity(USART6, USART_PARITY_NONE);
  usart_set_flow_control(USART6, USART_FLOWCONTROL_NONE);

  usart_enable(USART6);
}

static void systick_setup(void)
{
  systick_set_clocksource(STK_CSR_CLKSOURCE_AHB);
  systick_set_reload(16777215);
  systick_interrupt_enable();
  systick_counter_enable();
}

static void send_USART_str(const char* in)
{
  int i;
  for(i = 0; in[i] != 0; i++) {
    usart_send_blocking(USART6, *(unsigned char *)(in+i));
  }
  usart_send_blocking(USART6, '\n');
}
void hal_setup(const enum clock_mode clock)
{
  clock_setup(clock);
  gpio_setup();
  usart_setup(115200);
  systick_setup();
  rng_enable();
}
void hal_send_str(const char* in)
{
  send_USART_str(in);
}

static volatile unsigned long long overflowcnt = 0;
void sys_tick_handler(void)
{
  ++overflowcnt;
}
uint64_t hal_get_time()
{
  while (true) {
    unsigned long long before = overflowcnt;
    unsigned long long result = (before + 1) * 16777216llu - systick_get_value();
    if (overflowcnt == before) {
      return result;
    }
  }
}<|MERGE_RESOLUTION|>--- conflicted
+++ resolved
@@ -37,6 +37,7 @@
   .hpre = RCC_CFGR_HPRE_DIV_NONE,
   .ppre1 = RCC_CFGR_PPRE_DIV_2,
   .ppre2 = RCC_CFGR_PPRE_DIV_NONE,
+  .pll_source = RCC_CFGR_PLLSRC_HSE_CLK,
   .voltage_scale = PWR_SCALE1,
   .flash_config = FLASH_ACR_DCEN | FLASH_ACR_ICEN | FLASH_ACR_LATENCY_3WS,
   .ahb_frequency = 100000000,
@@ -53,11 +54,7 @@
       break;
     case CLOCK_FAST:
     default:
-<<<<<<< HEAD
-      rcc_clock_setup_hse_3v3(&fastclock);
-=======
-      rcc_clock_setup_pll(&rcc_hse_8mhz_3v3[RCC_CLOCK_3V3_168MHZ]);
->>>>>>> ff69c15f
+      rcc_clock_setup_pll(&fastclock);
       break;
   }
 
