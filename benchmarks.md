--- conflicted
+++ resolved
@@ -2,32 +2,8 @@
 ## Key Encapsulation Schemes
 | scheme | implementation | key generation [cycles] | encapsulation [cycles] | decapsulation [cycles] |
 | ------ | -------------- | ----------------------- | ---------------------- | ---------------------- |
-<<<<<<< HEAD
 | firesaber (100 executions) | m4 | AVG: 1,448,776 <br /> MIN: 1,448,776 <br /> MAX: 1,448,776 | AVG: 1,786,930 <br /> MIN: 1,786,930 <br /> MAX: 1,786,930 | AVG: 1,853,339 <br /> MIN: 1,853,339 <br /> MAX: 1,853,339 |
 | firesaber (100 executions) | ref | AVG: 3,815,672 <br /> MIN: 3,815,672 <br /> MAX: 3,815,672 | AVG: 4,745,405 <br /> MIN: 4,745,405 <br /> MAX: 4,745,405 | AVG: 5,402,295 <br /> MIN: 5,402,295 <br /> MAX: 5,402,295 |
-| frodokem640aes (100 executions) | m4 | AVG: 220,307,317 <br /> MIN: 220,241,077 <br /> MAX: 220,386,311 | AVG: 223,739,226 <br /> MIN: 223,672,948 <br /> MAX: 223,818,372 | AVG: 218,784,713 <br /> MIN: 218,718,418 <br /> MAX: 218,863,869 |
-| frodokem640cshake (100 executions) | m4 | AVG: 81,905,542 <br /> MIN: 81,905,542 <br /> MAX: 81,905,542 | AVG: 86,239,829 <br /> MIN: 86,239,829 <br /> MAX: 86,239,829 | AVG: 86,385,540 <br /> MIN: 86,385,540 <br /> MAX: 86,385,540 |
-| frodokem640cshake (100 executions) | opt | AVG: 94,173,002 <br /> MIN: 94,173,002 <br /> MAX: 94,173,002 | AVG: 107,084,620 <br /> MIN: 107,084,620 <br /> MAX: 107,084,620 | AVG: 107,482,437 <br /> MIN: 107,482,437 <br /> MAX: 107,482,437 |
-| kyber1024 (100 executions) | clean | AVG: 1,893,731 <br /> MIN: 1,893,172 <br /> MAX: 1,894,306 | AVG: 2,256,304 <br /> MIN: 2,255,745 <br /> MAX: 2,256,878 | AVG: 2,408,166 <br /> MIN: 2,407,608 <br /> MAX: 2,408,741 |
-| kyber1024 (100 executions) | m4 | AVG: 1,570,172 <br /> MIN: 1,569,533 <br /> MAX: 1,570,721 | AVG: 1,777,033 <br /> MIN: 1,776,393 <br /> MAX: 1,777,583 | AVG: 1,706,931 <br /> MIN: 1,706,292 <br /> MAX: 1,707,481 |
-| kyber512 (100 executions) | clean | AVG: 650,649 <br /> MIN: 650,329 <br /> MAX: 650,923 | AVG: 885,502 <br /> MIN: 885,182 <br /> MAX: 885,776 | AVG: 985,485 <br /> MIN: 985,165 <br /> MAX: 985,758 |
-| kyber512 (100 executions) | m4 | AVG: 515,054 <br /> MIN: 514,777 <br /> MAX: 515,347 | AVG: 653,073 <br /> MIN: 652,796 <br /> MAX: 653,366 | AVG: 621,947 <br /> MIN: 621,670 <br /> MAX: 622,240 |
-| kyber768 (100 executions) | clean | AVG: 1,198,162 <br /> MIN: 1,197,817 <br /> MAX: 1,198,627 | AVG: 1,490,635 <br /> MIN: 1,490,290 <br /> MAX: 1,491,099 | AVG: 1,613,690 <br /> MIN: 1,613,345 <br /> MAX: 1,614,155 |
-| kyber768 (100 executions) | m4 | AVG: 973,127 <br /> MIN: 972,821 <br /> MAX: 973,664 | AVG: 1,145,472 <br /> MIN: 1,145,166 <br /> MAX: 1,146,009 | AVG: 1,093,972 <br /> MIN: 1,093,666 <br /> MAX: 1,094,509 |
-| lightsaber (100 executions) | m4 | AVG: 459,965 <br /> MIN: 459,965 <br /> MAX: 459,965 | AVG: 651,273 <br /> MIN: 651,273 <br /> MAX: 651,273 | AVG: 678,810 <br /> MIN: 678,810 <br /> MAX: 678,810 |
-| lightsaber (100 executions) | ref | AVG: 1,051,530 <br /> MIN: 1,051,530 <br /> MAX: 1,051,530 | AVG: 1,538,646 <br /> MIN: 1,538,646 <br /> MAX: 1,538,646 | AVG: 1,861,934 <br /> MIN: 1,861,934 <br /> MAX: 1,861,934 |
-| newhope1024cca (100 executions) | m4 | AVG: 1,220,539 <br /> MIN: 1,220,182 <br /> MAX: 1,220,822 | AVG: 1,902,086 <br /> MIN: 1,901,730 <br /> MAX: 1,902,370 | AVG: 1,925,924 <br /> MIN: 1,925,566 <br /> MAX: 1,926,207 |
-| newhope1024cca (100 executions) | ref | AVG: 1,466,552 <br /> MIN: 1,466,131 <br /> MAX: 1,466,899 | AVG: 2,273,026 <br /> MIN: 2,272,605 <br /> MAX: 2,273,374 | AVG: 2,421,633 <br /> MIN: 2,421,212 <br /> MAX: 2,421,980 |
-| ntruhps2048509 (100 executions) | clean | AVG: 111,432,235 <br /> MIN: 111,432,235 <br /> MAX: 111,432,235 | AVG: 2,879,179 <br /> MIN: 2,879,179 <br /> MAX: 2,879,179 | AVG: 7,230,769 <br /> MIN: 7,230,769 <br /> MAX: 7,230,769 |
-| ntruhps2048677 (100 executions) | clean | AVG: 195,514,237 <br /> MIN: 195,514,237 <br /> MAX: 195,514,237 | AVG: 4,913,788 <br /> MIN: 4,913,788 <br /> MAX: 4,913,788 | AVG: 12,692,942 <br /> MIN: 12,692,942 <br /> MAX: 12,692,942 |
-| ntruhps4096821 (100 executions) | clean | AVG: 295,076,232 <br /> MIN: 295,076,232 <br /> MAX: 295,076,232 | AVG: 7,050,535 <br /> MIN: 7,050,535 <br /> MAX: 7,050,535 | AVG: 18,580,558 <br /> MIN: 18,580,558 <br /> MAX: 18,580,558 |
-| ntruhrss701 (100 executions) | clean | AVG: 213,367,434 <br /> MIN: 213,367,434 <br /> MAX: 213,367,434 | AVG: 4,656,330 <br /> MIN: 4,656,330 <br /> MAX: 4,656,330 | AVG: 13,641,230 <br /> MIN: 13,641,230 <br /> MAX: 13,641,230 |
-| ntruhrss701 (100 executions) | m4 | AVG: 145,962,064 <br /> MIN: 145,962,064 <br /> MAX: 145,962,064 | AVG: 403,677 <br /> MIN: 403,677 <br /> MAX: 403,677 | AVG: 819,323 <br /> MIN: 819,323 <br /> MAX: 819,323 |
-| saber (100 executions) | m4 | AVG: 896,035 <br /> MIN: 896,035 <br /> MAX: 896,035 | AVG: 1,161,849 <br /> MIN: 1,161,849 <br /> MAX: 1,161,849 | AVG: 1,204,633 <br /> MIN: 1,204,633 <br /> MAX: 1,204,633 |
-| saber (100 executions) | ref | AVG: 2,226,935 <br /> MIN: 2,226,935 <br /> MAX: 2,226,935 | AVG: 2,936,240 <br /> MIN: 2,936,240 <br /> MAX: 2,936,240 | AVG: 3,424,601 <br /> MIN: 3,424,601 <br /> MAX: 3,424,601 |
-| sikep751 (2 executions) | ref | AVG: 3,394,424,419 <br /> MIN: 3,394,424,419 <br /> MAX: 3,394,424,419 | AVG: 5,500,863,298 <br /> MIN: 5,500,863,298 <br /> MAX: 5,500,863,298 | AVG: 5,911,088,796 <br /> MIN: 5,911,088,796 <br /> MAX: 5,911,088,796 |
-| sntrup4591761 (100 executions) | ref | AVG: 133,607,176 <br /> MIN: 133,607,176 <br /> MAX: 133,607,176 | AVG: 9,683,945 <br /> MIN: 9,683,945 <br /> MAX: 9,683,945 | AVG: 28,586,566 <br /> MIN: 28,586,566 <br /> MAX: 28,586,566 |
-=======
 | frodokem640aes (100 executions) | m4 | AVG: 41,840,515 <br /> MIN: 41,840,515 <br /> MAX: 41,840,515 | AVG: 45,248,630 <br /> MIN: 45,248,630 <br /> MAX: 45,248,630 | AVG: 45,394,452 <br /> MIN: 45,394,452 <br /> MAX: 45,394,452 |
 | frodokem640shake (100 executions) | m4 | AVG: 81,901,706 <br /> MIN: 81,901,706 <br /> MAX: 81,901,706 | AVG: 86,306,119 <br /> MIN: 86,306,119 <br /> MAX: 86,306,119 | AVG: 86,446,661 <br /> MIN: 86,446,661 <br /> MAX: 86,446,661 |
 | frodokem640shake (100 executions) | opt | AVG: 94,170,349 <br /> MIN: 94,170,349 <br /> MAX: 94,170,349 | AVG: 107,936,133 <br /> MIN: 107,936,133 <br /> MAX: 107,936,133 | AVG: 108,301,160 <br /> MIN: 108,301,160 <br /> MAX: 108,301,160 |
@@ -37,6 +13,8 @@
 | kyber512 (100 executions) | m4 | AVG: 514,291 <br /> MIN: 513,992 <br /> MAX: 514,547 | AVG: 652,769 <br /> MIN: 652,470 <br /> MAX: 653,025 | AVG: 621,245 <br /> MIN: 620,946 <br /> MAX: 621,501 |
 | kyber768 (100 executions) | clean | AVG: 1,196,692 <br /> MIN: 1,196,142 <br /> MAX: 1,197,186 | AVG: 1,489,909 <br /> MIN: 1,489,359 <br /> MAX: 1,490,403 | AVG: 1,613,744 <br /> MIN: 1,613,194 <br /> MAX: 1,614,238 |
 | kyber768 (100 executions) | m4 | AVG: 976,757 <br /> MIN: 976,205 <br /> MAX: 977,165 | AVG: 1,146,556 <br /> MIN: 1,146,021 <br /> MAX: 1,146,937 | AVG: 1,094,849 <br /> MIN: 1,094,314 <br /> MAX: 1,095,229 |
+| lightsaber (100 executions) | m4 | AVG: 459,965 <br /> MIN: 459,965 <br /> MAX: 459,965 | AVG: 651,273 <br /> MIN: 651,273 <br /> MAX: 651,273 | AVG: 678,810 <br /> MIN: 678,810 <br /> MAX: 678,810 |
+| lightsaber (100 executions) | ref | AVG: 1,051,530 <br /> MIN: 1,051,530 <br /> MAX: 1,051,530 | AVG: 1,538,646 <br /> MIN: 1,538,646 <br /> MAX: 1,538,646 | AVG: 1,861,934 <br /> MIN: 1,861,934 <br /> MAX: 1,861,934 |
 | newhope1024cca (100 executions) | m4 | AVG: 1,219,655 <br /> MIN: 1,219,347 <br /> MAX: 1,219,902 | AVG: 1,901,160 <br /> MIN: 1,900,853 <br /> MAX: 1,901,408 | AVG: 1,926,151 <br /> MIN: 1,925,843 <br /> MAX: 1,926,398 |
 | newhope1024cca (100 executions) | ref | AVG: 1,458,103 <br /> MIN: 1,457,793 <br /> MAX: 1,458,423 | AVG: 2,260,746 <br /> MIN: 2,260,436 <br /> MAX: 2,261,066 | AVG: 2,406,717 <br /> MIN: 2,406,407 <br /> MAX: 2,407,038 |
 | ntruhps2048509 (100 executions) | clean | AVG: 107,331,110 <br /> MIN: 107,331,110 <br /> MAX: 107,331,110 | AVG: 2,876,597 <br /> MIN: 2,876,597 <br /> MAX: 2,876,597 | AVG: 7,495,670 <br /> MIN: 7,495,670 <br /> MAX: 7,495,670 |
@@ -44,11 +22,10 @@
 | ntruhps4096821 (100 executions) | clean | AVG: 289,736,570 <br /> MIN: 289,736,570 <br /> MAX: 289,736,570 | AVG: 7,046,106 <br /> MIN: 7,046,106 <br /> MAX: 7,046,106 | AVG: 19,262,764 <br /> MIN: 19,262,764 <br /> MAX: 19,262,764 |
 | ntruhrss701 (100 executions) | clean | AVG: 208,992,073 <br /> MIN: 208,992,073 <br /> MAX: 208,992,073 | AVG: 4,656,818 <br /> MIN: 4,656,818 <br /> MAX: 4,656,818 | AVG: 14,142,725 <br /> MIN: 14,142,725 <br /> MAX: 14,142,725 |
 | ntruhrss701 (100 executions) | m4 | AVG: 151,375,242 <br /> MIN: 151,375,242 <br /> MAX: 151,375,242 | AVG: 404,638 <br /> MIN: 404,638 <br /> MAX: 404,638 | AVG: 822,834 <br /> MIN: 822,834 <br /> MAX: 822,834 |
-| saber (100 executions) | m4 | AVG: 897,150 <br /> MIN: 897,150 <br /> MAX: 897,150 | AVG: 1,161,259 <br /> MIN: 1,161,259 <br /> MAX: 1,161,259 | AVG: 1,203,120 <br /> MIN: 1,203,120 <br /> MAX: 1,203,120 |
-| saber (100 executions) | ref | AVG: 5,914,197 <br /> MIN: 5,914,197 <br /> MAX: 5,914,197 | AVG: 7,849,411 <br /> MIN: 7,849,411 <br /> MAX: 7,849,411 | AVG: 9,559,784 <br /> MIN: 9,559,784 <br /> MAX: 9,559,784 |
+| saber (100 executions) | m4 | AVG: 896,035 <br /> MIN: 896,035 <br /> MAX: 896,035 | AVG: 1,161,849 <br /> MIN: 1,161,849 <br /> MAX: 1,161,849 | AVG: 1,204,633 <br /> MIN: 1,204,633 <br /> MAX: 1,204,633 |
+| saber (100 executions) | ref | AVG: 2,226,935 <br /> MIN: 2,226,935 <br /> MAX: 2,226,935 | AVG: 2,936,240 <br /> MIN: 2,936,240 <br /> MAX: 2,936,240 | AVG: 3,424,601 <br /> MIN: 3,424,601 <br /> MAX: 3,424,601 |
 | sikep751 (1 executions) | ref | AVG: 3,297,085,829 <br /> MIN: 3,297,085,829 <br /> MAX: 3,297,085,829 | AVG: 5,344,139,655 <br /> MIN: 5,344,139,655 <br /> MAX: 5,344,139,655 | AVG: 5,742,073,708 <br /> MIN: 5,742,073,708 <br /> MAX: 5,742,073,708 |
 | sntrup4591761 (100 executions) | ref | AVG: 133,300,321 <br /> MIN: 133,300,321 <br /> MAX: 133,300,321 | AVG: 9,393,837 <br /> MIN: 9,393,837 <br /> MAX: 9,393,837 | AVG: 27,432,946 <br /> MIN: 27,432,946 <br /> MAX: 27,432,946 |
->>>>>>> 13579e45
 ## Signature Schemes
 | scheme | implementation | key generation [cycles] | sign [cycles] | verify [cycles] |
 | ------ | -------------- | ----------------------- | ------------- | --------------- |
@@ -62,32 +39,8 @@
 ## Key Encapsulation Schemes
 | Scheme | Implementation | Key Generation [bytes] | Encapsulation [bytes] | Decapsulation [bytes] |
 | ------ | -------------- | ---------------------- | --------------------- | --------------------- |
-<<<<<<< HEAD
 | firesaber | m4 | 20,144 | 23,008 | 24,592 |
 | firesaber | ref | 20,144 | 23,008 | 24,488 |
-| frodokem640aes | m4 | 31,240 | 51,568 | 61,944 |
-| frodokem640cshake | m4 | 26,304 | 41,504 | 51,880 |
-| frodokem640cshake | opt | 36,560 | 58,272 | 68,640 |
-| kyber1024 | clean | 15,696 | 19,400 | 20,968 |
-| kyber1024 | m4 | 3,968 | 3,576 | 3,600 |
-| kyber512 | clean | 6,472 | 9,160 | 9,896 |
-| kyber512 | m4 | 2,944 | 2,544 | 2,552 |
-| kyber768 | clean | 10,568 | 13,768 | 14,856 |
-| kyber768 | m4 | 3,456 | 3,056 | 3,064 |
-| lightsaber | m4 | 9,656 | 11,392 | 12,136 |
-| lightsaber | ref | 10,024 | 11,672 | 12,504 |
-| newhope1024cca | m4 | 11,152 | 17,448 | 19,680 |
-| newhope1024cca | ref | 11,152 | 17,448 | 19,680 |
-| ntruhps2048509 | clean | 11,768 | 6,920 | 5,184 |
-| ntruhps2048677 | clean | 15,592 | 9,128 | 6,832 |
-| ntruhps4096821 | clean | 18,864 | 11,016 | 8,336 |
-| ntruhrss701 | clean | 14,208 | 7,412 | 8,604 |
-| ntruhrss701 | m4 | 23,396 | 19,492 | 22,140 |
-| saber | m4 | 13,256 | 15,544 | 16,640 |
-| saber | ref | 13,624 | 15,912 | 17,008 |
-| sikep751 | ref | 11,544 | 11,704 | 12,256 |
-| sntrup4591761 | ref | 14,640 | 7,232 | 12,576 |
-=======
 | frodokem640aes | m4 | 31,760 | 52,088 | 62,456 |
 | frodokem640shake | m4 | 26,384 | 41,584 | 51,952 |
 | frodokem640shake | opt | 36,640 | 58,352 | 68,720 |
@@ -97,6 +50,8 @@
 | kyber512 | m4 | 2,952 | 2,552 | 2,560 |
 | kyber768 | clean | 10,576 | 13,776 | 14,864 |
 | kyber768 | m4 | 3,848 | 3,128 | 3,072 |
+| lightsaber | m4 | 9,656 | 11,392 | 12,136 |
+| lightsaber | ref | 10,024 | 11,672 | 12,504 |
 | newhope1024cca | m4 | 11,192 | 17,448 | 19,688 |
 | newhope1024cca | ref | 11,192 | 17,448 | 19,656 |
 | ntruhps2048509 | clean | 11,784 | 6,896 | 5,192 |
@@ -105,10 +60,9 @@
 | ntruhrss701 | clean | 14,216 | 7,420 | 8,612 |
 | ntruhrss701 | m4 | 23,396 | 19,500 | 22,148 |
 | saber | m4 | 13,256 | 15,544 | 16,640 |
-| saber | ref | 12,624 | 15,016 | 16,008 |
+| saber | ref | 13,624 | 15,912 | 17,008 |
 | sikep751 | ref | 11,624 | 11,776 | 12,352 |
 | sntrup4591761 | ref | 14,656 | 7,304 | 12,656 |
->>>>>>> 13579e45
 ## Signature Schemes
 | Scheme | Implementation | Key Generation [bytes] | Sign [bytes] | Verify [bytes] |
 | ------ | -------------- | ---------------------- | ------------ | -------------- |
@@ -122,23 +76,8 @@
 ## Key Encapsulation Schemes
 | Scheme | Implementation | Key Generation [%] | Encapsulation [%] | Decapsulation [%] |
 | ------ | -------------- | ------------------ | ----------------- | ----------------- |
-<<<<<<< HEAD
 | firesaber | m4 | 49.4% | 49.3% | 40.0% |
 | firesaber | ref | 18.8% | 18.6% | 13.7% |
-| frodokem640aes | m4 | 96.4% | 95.3% | 95.2% |
-| frodokem640cshake | m4 | 90.4% | 88.9% | 88.7% |
-| frodokem640cshake | opt | 79.8% | 71.6% | 71.3% |
-| kyber1024 | clean | 58.8% | 57.9% | 47.4% |
-| kyber1024 | m4 | 70.8% | 73.5% | 66.8% |
-| kyber512 | clean | 54.6% | 53.5% | 38.9% |
-| kyber512 | m4 | 68.8% | 72.4% | 61.6% |
-| kyber768 | clean | 56.9% | 56.2% | 44.0% |
-| kyber768 | m4 | 70.0% | 73.1% | 64.8% |
-| lightsaber | m4 | 56.5% | 55.7% | 42.0% |
-| lightsaber | ref | 24.7% | 23.6% | 15.3% |
-| newhope1024cca | m4 | 71.2% | 70.3% | 59.5% |
-| newhope1024cca | ref | 59.3% | 58.9% | 47.4% |
-=======
 | frodokem640aes | m4 | 81.0% | 78.3% | 78.0% |
 | frodokem640shake | m4 | 90.4% | 88.8% | 88.7% |
 | frodokem640shake | opt | 79.8% | 71.0% | 70.8% |
@@ -148,22 +87,17 @@
 | kyber512 | m4 | 68.9% | 72.5% | 61.6% |
 | kyber768 | clean | 57.0% | 56.3% | 44.0% |
 | kyber768 | m4 | 69.7% | 73.0% | 64.8% |
+| lightsaber | m4 | 56.5% | 55.7% | 42.0% |
+| lightsaber | ref | 24.7% | 23.6% | 15.3% |
 | newhope1024cca | m4 | 71.2% | 70.4% | 59.5% |
 | newhope1024cca | ref | 59.6% | 59.2% | 47.7% |
->>>>>>> 13579e45
 | ntruhps2048509 | clean | 0.0% | 0.9% | 1.4% |
 | ntruhps2048677 | clean | 0.0% | 0.8% | 1.1% |
 | ntruhps4096821 | clean | 0.0% | 0.6% | 0.9% |
 | ntruhrss701 | clean | 0.0% | 0.8% | 1.1% |
-<<<<<<< HEAD
-| ntruhrss701 | m4 | 0.1% | 26.5% | 8.2% |
+| ntruhrss701 | m4 | 0.1% | 26.4% | 8.1% |
 | saber | m4 | 53.0% | 52.9% | 41.5% |
 | saber | ref | 21.3% | 20.9% | 14.6% |
-=======
-| ntruhrss701 | m4 | 0.1% | 26.4% | 8.1% |
-| saber | m4 | 52.9% | 52.9% | 41.5% |
-| saber | ref | 8.0% | 7.8% | 5.2% |
->>>>>>> 13579e45
 | sikep751 | ref | 0.0% | 0.0% | 0.0% |
 | sntrup4591761 | ref | 0.0% | 0.3% | 0.1% |
 ## Signature Schemes
@@ -179,35 +113,8 @@
 ## Key Encapsulation Schemes
 | Scheme | Implementation | .text [bytes] | .data [bytes] | .bss [bytes] | Total [bytes] |
 | ------ | -------------- | ------------- | ------------- | ------------ | ------------- |
-<<<<<<< HEAD
 | firesaber | m4 | 44,184 | 0 | 0 | 44,184 |
 | firesaber | ref | 12,244 | 0 | 0 | 12,244 |
-| frodokem1344shake | clean | 5,820 | 0 | 0 | 5,820 |
-| frodokem640aes | m4 | 15,660 | 28 | 0 | 15,688 |
-| frodokem640shake | clean | 6,048 | 0 | 0 | 6,048 |
-| frodokem640shake | m4 | 15,720 | 28 | 0 | 15,748 |
-| frodokem640shake | opt | 13,904 | 28 | 0 | 13,932 |
-| frodokem976shake | clean | 5,692 | 0 | 0 | 5,692 |
-| kyber1024 | clean | 5,012 | 512 | 0 | 5,524 |
-| kyber1024 | m4 | 12,056 | 0 | 0 | 12,056 |
-| kyber512 | clean | 4,436 | 512 | 0 | 4,948 |
-| kyber512 | m4 | 10,932 | 0 | 0 | 10,932 |
-| kyber768 | clean | 4,588 | 512 | 0 | 5,100 |
-| kyber768 | m4 | 11,104 | 0 | 0 | 11,104 |
-| lightsaber | m4 | 44,916 | 0 | 0 | 44,916 |
-| lightsaber | ref | 12,976 | 0 | 0 | 12,976 |
-| newhope1024cca | m4 | 7,068 | 6,144 | 0 | 13,212 |
-| newhope1024cca | ref | 5,684 | 6,144 | 0 | 11,828 |
-| ntruhps2048509 | clean | 6,864 | 0 | 0 | 6,864 |
-| ntruhps2048677 | clean | 6,884 | 0 | 0 | 6,884 |
-| ntruhps4096821 | clean | 6,624 | 0 | 0 | 6,624 |
-| ntruhrss701 | clean | 6,760 | 0 | 0 | 6,760 |
-| ntruhrss701 | m4 | 132,436 | 0 | 0 | 132,436 |
-| saber | m4 | 44,468 | 0 | 0 | 44,468 |
-| saber | ref | 12,524 | 0 | 0 | 12,524 |
-| sikep751 | ref | 21,040 | 0 | 0 | 21,040 |
-| sntrup4591761 | ref | 6,464 | 0 | 0 | 6,464 |
-=======
 | frodokem640aes | m4 | 15,616 | 28 | 0 | 15,644 |
 | frodokem640shake | m4 | 15,648 | 28 | 0 | 15,676 |
 | frodokem640shake | opt | 13,908 | 28 | 0 | 13,936 |
@@ -217,6 +124,8 @@
 | kyber512 | m4 | 11,000 | 0 | 0 | 11,000 |
 | kyber768 | clean | 4,600 | 512 | 0 | 5,112 |
 | kyber768 | m4 | 11,400 | 0 | 0 | 11,400 |
+| lightsaber | m4 | 44,916 | 0 | 0 | 44,916 |
+| lightsaber | ref | 12,976 | 0 | 0 | 12,976 |
 | newhope1024cca | m4 | 7,048 | 6,144 | 0 | 13,192 |
 | newhope1024cca | ref | 5,652 | 6,144 | 0 | 11,796 |
 | ntruhps2048509 | clean | 6,916 | 0 | 0 | 6,916 |
@@ -224,11 +133,10 @@
 | ntruhps4096821 | clean | 6,684 | 0 | 0 | 6,684 |
 | ntruhrss701 | clean | 6,828 | 0 | 0 | 6,828 |
 | ntruhrss701 | m4 | 132,488 | 0 | 0 | 132,488 |
-| saber | m4 | 44,516 | 0 | 0 | 44,516 |
-| saber | ref | 5,624 | 0 | 0 | 5,624 |
+| saber | m4 | 44,468 | 0 | 0 | 44,468 |
+| saber | ref | 12,524 | 0 | 0 | 12,524 |
 | sikep751 | ref | 20,992 | 0 | 0 | 20,992 |
 | sntrup4591761 | ref | 6,452 | 0 | 0 | 6,452 |
->>>>>>> 13579e45
 ## Signature Schemes
 | Scheme | Implementation | .text [bytes] | .data [bytes] | .bss [bytes] | Total [bytes] |
 | ------ | -------------- | ------------- | ------------- | ------------ | ------------- |
