#!/usr/bin/env python3
import serial
import sys
import platform

<<<<<<< HEAD
dev = serial.Serial("/dev/ttyACM0", 115200)
=======
if platform.system() == "Darwin":
    dev = serial.Serial("/dev/tty.usbserial-0001", 115200)
else:
    dev = serial.Serial("/dev/ttyUSB0", 115200)
>>>>>>> 438ab82a

print("> Returned data:", file=sys.stderr)

while True:
    x = dev.read()
    sys.stdout.buffer.write(x)
    sys.stdout.flush()<|MERGE_RESOLUTION|>--- conflicted
+++ resolved
@@ -3,14 +3,7 @@
 import sys
 import platform
 
-<<<<<<< HEAD
 dev = serial.Serial("/dev/ttyACM0", 115200)
-=======
-if platform.system() == "Darwin":
-    dev = serial.Serial("/dev/tty.usbserial-0001", 115200)
-else:
-    dev = serial.Serial("/dev/ttyUSB0", 115200)
->>>>>>> 438ab82a
 
 print("> Returned data:", file=sys.stderr)
 
